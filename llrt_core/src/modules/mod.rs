--- conflicted
+++ resolved
@@ -1,9 +1,5 @@
 pub use llrt_modules::{
-<<<<<<< HEAD
-    buffer, child_process, exceptions, fs, navigator, net, os, path, perf_hooks, process,
-=======
-    buffer, child_process, exceptions, fs, navigator, os, path, perf_hooks, process, zlib,
->>>>>>> 12d8aadb
+    buffer, child_process, exceptions, fs, navigator, net, os, path, perf_hooks, process, zlib,
 };
 
 pub mod console;
