--- conflicted
+++ resolved
@@ -77,12 +77,8 @@
     "zlib-ng",
 ], default-features = false }
 brotlic = "0.8.2"
-<<<<<<< HEAD
-idna = "0.5.0"
+idna = "1.0.0"
 encoding_rs = "0.8.34"
-=======
-idna = "1.0.0"
->>>>>>> 97398956
 
 [build-dependencies]
 rquickjs = { version = "0.5.1", features = [
