--- conflicted
+++ resolved
@@ -9,15 +9,9 @@
     "hotswap": "cdk deploy --hotswap"
   },
   "devDependencies": {
-<<<<<<< HEAD
     "@types/node": "20.14.9",
-    "aws-cdk": "2.146.0",
-    "aws-cdk-lib": "2.146.0",
-=======
-    "@types/node": "20.14.5",
     "aws-cdk": "2.147.2",
     "aws-cdk-lib": "2.147.2",
->>>>>>> 742924ec
     "constructs": "10.3.0",
     "esbuild": "0.21.5",
     "ts-node": "10.9.2",
