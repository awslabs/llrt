--- conflicted
+++ resolved
@@ -1,4 +1,3 @@
-<<<<<<< HEAD
 import defaultImport from "node:crypto";
 import legacyImport from "crypto";
 import * as legacyNamedImport from "crypto";
@@ -55,94 +54,10 @@
         expect(crypto.randomFill).toBeDefined();
         expect(randomFill).toBeDefined();
       });
-=======
-import defaultImport from "crypto";
-
-describe("crypto object/module", () => {
-  it("should have a createHash()", () => {
-    expect(crypto.createHash).toBeDefined();
-    expect(defaultImport.createHash).toBeDefined();
-  });
-  it("should have a createHmac()", () => {
-    expect(crypto.createHmac).toBeDefined();
-    expect(defaultImport.createHmac).toBeDefined();
-  });
-  it("should have a randomBytes()", () => {
-    expect(crypto.randomBytes).toBeDefined();
-    expect(defaultImport.randomBytes).toBeDefined();
-  });
-  it("should have a randomInt()", () => {
-    expect(crypto.randomInt).toBeDefined();
-    expect(defaultImport.randomInt).toBeDefined();
-  });
-  it("should have a randomUUID()", () => {
-    expect(crypto.randomUUID).toBeDefined();
-    expect(defaultImport.randomUUID).toBeDefined();
-  });
-  it("should have a randomFillSync()", () => {
-    expect(crypto.randomFillSync).toBeDefined();
-    expect(defaultImport.randomFillSync).toBeDefined();
-  });
-  it("should have a randomFill()", () => {
-    expect(crypto.randomFill).toBeDefined();
-    expect(defaultImport.randomFill).toBeDefined();
-  });
-  it("should have a webcrypto and should be equal to globalThis.crypto", () => {
-    expect(defaultImport.webcrypto).toBeDefined();
-    expect(defaultImport.webcrypto === globalThis.crypto).toBeTruthy();
-  });
-});
-
-describe("Hashing", () => {
-  it("should hash to sha256 with b64 encoding", () => {
-    let hash = defaultImport
-      .createHash("sha256")
-      .update("message")
-      .digest("base64");
-    expect(hash).toEqual("q1MKE+RZFJgrefm34/uplM/R8/si9xzqGvvwK0YMbR0=");
-  });
-
-  it("should hash to sha256 with hex encoding", () => {
-    let hash = defaultImport
-      .createHash("sha256")
-      .update("message")
-      .digest("hex");
-    expect(hash).toEqual(
-      "ab530a13e45914982b79f9b7e3fba994cfd1f3fb22f71cea1afbf02b460c6d1d"
-    );
-  });
-
-  it("should hash to hmac-sha256 with b64 encoding", () => {
-    let hash = crypto
-      .createHmac("sha256", "key")
-      .update("message")
-      .digest("base64");
-    expect(hash).toEqual("bp7ym3X//Ft6uuUn1Y/a2y/kLnIZARl2kXNDBl9Y7Uo=");
-  });
-
-  it("should hash to hmac-sha256 with hex encoding", () => {
-    let hash = crypto
-      .createHmac("sha256", "key")
-      .update("message")
-      .digest("hex");
-    expect(hash).toEqual(
-      "6e9ef29b75fffc5b7abae527d58fdadb2fe42e7219011976917343065f58ed4a"
-    );
-  });
-});
-
-describe("random", () => {
-  it("should generate a random buffer synchronously using randomFillSync", () => {
-    const buffer = defaultImport.randomFillSync(Buffer.alloc(16));
-    expect(buffer.length).toEqual(16);
-  });
-
-  it("should generate a random buffer asynchronously using randomFill", (done) => {
-    defaultImport.randomFill(Buffer.alloc(16), (err, buffer) => {
-      expect(err).toBeNull();
-      expect(buffer.length).toEqual(16);
-      done();
->>>>>>> 55b6b762
+      it("should have a webcrypto and should be equal to globalThis.crypto", () => {
+        expect(webcrypto).toBeDefined();
+        expect(webcrypto === globalThis.crypto).toBeTruthy();
+      });
     });
 
     describe("Hashing", () => {
