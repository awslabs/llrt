--- conflicted
+++ resolved
@@ -11,21 +11,10 @@
 path = "src/lib.rs"
 
 [dependencies]
-<<<<<<< HEAD
 itoa = "1"
 either = "1"
-llrt_buffer = { version = "0.5.1-beta", path = "../llrt_buffer" }
-llrt_context = { version = "0.5.1-beta", path = "../../libs/llrt_context" }
-llrt_events = { version = "0.5.1-beta", path = "../llrt_events" }
-llrt_stream = { version = "0.5.1-beta", path = "../llrt_stream" }
 llrt_url = { version = "0.5.1-beta", path = "../llrt_url" }
-llrt_utils = { version = "0.5.1-beta", path = "../../libs/llrt_utils", default-features = false }
-rquickjs = { git = "https://github.com/DelSkayn/rquickjs.git", version = "0.9.0", features = [
-    "either",
-], default-features = false }
-tokio = { version = "1", features = ["process"] }
 url = "2.5"
-=======
 itoa = { version = "1", default-features = false }
 llrt_buffer = { version = "0.7.0-beta", path = "../llrt_buffer" }
 llrt_context = { version = "0.7.0-beta", path = "../../libs/llrt_context" }
@@ -34,7 +23,6 @@
 llrt_utils = { version = "0.7.0-beta", path = "../../libs/llrt_utils", default-features = false }
 rquickjs = { git = "https://github.com/DelSkayn/rquickjs.git", version = "0.9.0", features = ["std"], default-features = false }
 tokio = { version = "1", features = ["process"], default-features = false }
->>>>>>> cc2207e0
 
 [target.'cfg(unix)'.dependencies]
 libc = { version = "0.2", default-features = false }
