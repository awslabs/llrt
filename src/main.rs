// Copyright Amazon.com, Inc. or its affiliates. All Rights Reserved.
// SPDX-License-Identifier: Apache-2.0
#![allow(clippy::new_without_default)]
#![allow(clippy::inherent_to_string)]
#![cfg_attr(feature = "nightly", feature(portable_simd))]

#[macro_use]
mod macros;
mod bytearray_buffer;
mod bytecode;
#[cfg(not(feature = "lambda"))]
mod compiler;
#[cfg(not(feature = "lambda"))]
mod compiler_common;
mod environment;
mod json;
mod minimal_tracer;
mod number;
<<<<<<< HEAD
=======
mod os;
mod path;
mod performance;
mod process;
mod runtime_client;
>>>>>>> 6296878e
mod security;
mod stream;
mod test_utils;
mod utils;
mod modules;
mod vm;

use minimal_tracer::MinimalTracer;
use rquickjs::{async_with, AsyncContext, CatchResultExt, Module};
use std::{
    env,
    error::Error,
    path::{Path, PathBuf},
    process::exit,
    sync::atomic::Ordering,
    time::Instant,
};

use tracing::trace;

#[cfg(not(feature = "lambda"))]
use crate::compiler::compile_file;

use crate::{
    modules::{
        console,
        console::LogLevel, 
        process::{
            get_arch, 
            get_platform
        }
    },
    utils::io::{
        get_basename_ext_name, 
        get_js_path, 
        DirectoryWalker, 
        JS_EXTENSIONS
    },
    vm::Vm,
};

const VERSION: &str = env!("CARGO_PKG_VERSION");

#[global_allocator]
static ALLOC: snmalloc_rs::SnMalloc = snmalloc_rs::SnMalloc;

#[tokio::main]
async fn main() -> Result<(), Box<dyn Error + Send + Sync>> {
    let now = Instant::now();

    MinimalTracer::register()?;
    trace!("Started runtime");

    let vm = Vm::new().await?;
    trace!("Initialized VM in {}ms", now.elapsed().as_millis());

    if env::var("AWS_LAMBDA_RUNTIME_API").is_ok() && env::var("_HANDLER").is_ok() {
        let aws_lambda_json_log_format =
            env::var("AWS_LAMBDA_LOG_FORMAT") == Ok("JSON".to_string());
        let aws_lambda_log_level = env::var("AWS_LAMBDA_LOG_LEVEL").unwrap_or_default();
        let log_level = LogLevel::from_str(&aws_lambda_log_level);

        console::AWS_LAMBDA_JSON_LOG_LEVEL.store(log_level as usize, Ordering::Relaxed);
        console::AWS_LAMBDA_MODE.store(true, Ordering::Relaxed);
        console::AWS_LAMBDA_JSON_LOG_FORMAT.store(aws_lambda_json_log_format, Ordering::Relaxed);

        start_runtime(&vm.ctx).await
    } else {
        start_cli(&vm.ctx).await;
    }

    vm.idle().await?;

    Ok(())
}

fn print_version() {
    println!("LLRT ({} {}) {}", get_platform(), get_arch(), VERSION);
}

fn usage() {
    print_version();
    println!(
        r#"

Usage:
  llrt <filename>
  llrt -v | --version
  llrt -h | --help
  llrt -e | --eval <source>
  llrt compile input.js [output.lrt]
  llrt test <test_args>

Options:
  -v, --version     Print version information
  -h, --help        Print this help message
  -e, --eval        Evaluate the provided source code
  compile           Compile JS to bytecode and compress it with zstd:
                      if [output.lrt] is omitted, <input>.lrt is used.
                      lrt file is expected to be executed by the llrt version
                      that created it
  test              Run tests with provided arguments:
                      <test_args> -d <directory> <test-filter>
"#
    );
}

async fn start_runtime(context: &AsyncContext) {
    async_with!(context => |ctx|{
        if let Err(err) = runtime_client::start(&ctx).await.catch(&ctx) {
            Vm::print_error_and_exit(&ctx, err)
        }
    })
    .await;
}

async fn start_cli(context: &AsyncContext) {
    let args: Vec<String> = env::args().collect();

    if args.len() > 1 {
        for (i, arg) in args.iter().enumerate() {
            let arg = arg.as_str();
            if i == 1 {
                match arg {
                    "-v" | "--version" => {
                        print_version();
                        return;
                    }
                    "-h" | "--help" => {
                        usage();
                        return;
                    }
                    "-e" | "--eval" => {
                        if let Some(source) = args.get(i + 1) {
                            Vm::run_and_handle_exceptions(context, |ctx| {
                                ctx.eval(source.as_bytes())
                            })
                            .await
                        }
                        return;
                    }
                    "test" => {
                        if let Err(error) = run_tests(context, &args[i + 1..]).await {
                            eprintln!("{error}");
                            exit(1);
                        }
                        return;
                    }
                    "compile" => {
                        #[cfg(not(feature = "lambda"))]
                        {
                            if let Some(filename) = args.get(i + 1) {
                                let output_filename = if let Some(arg) = args.get(i + 2) {
                                    arg.to_string()
                                } else {
                                    let mut buf = PathBuf::from(filename);
                                    buf.set_extension("lrt");
                                    buf.to_string_lossy().to_string()
                                };

                                let filename = Path::new(filename);
                                let output_filename = Path::new(&output_filename);
                                if let Err(error) = compile_file(filename, output_filename).await {
                                    eprintln!("{error}");
                                    exit(1);
                                }
                                return;
                            } else {
                                eprintln!("compile: input filename is required.");
                                exit(1);
                            }
                        }
                        #[cfg(feature = "lambda")]
                        {
                            eprintln!("Not supported in \"lambda\" version.");
                            exit(1);
                        }
                    }
                    _ => {}
                }

                let (_, ext) = get_basename_ext_name(arg);

                let filename = Path::new(arg);
                let file_exists = filename.exists();
                if let ".js" | ".mjs" | ".cjs" = ext.as_str() {
                    if file_exists {
                        Vm::run_module(context, filename).await;
                        return;
                    } else {
                        eprintln!("No such file: {}", arg);
                        exit(1);
                    }
                }
                if file_exists {
                    Vm::run_module(
                        context,
                        Path::new(&modules::path::resolve_path(
                            [filename.to_string_lossy().to_string()].iter(),
                        )),
                    )
                    .await;
                    return;
                }
                eprintln!("Unknown command: {}", arg);
                usage();
                exit(1);
            }
        }
    } else if let Some(filename) = get_js_path("index") {
        Vm::run_module(context, &filename).await
    }
}

async fn run_tests(ctx: &AsyncContext, args: &[std::string::String]) -> Result<(), String> {
    let mut filters: Vec<&str> = Vec::with_capacity(args.len());

    let mut root = ".";

    let mut skip_next = false;

    for (i, arg) in args.iter().enumerate() {
        if skip_next {
            skip_next = false;
            continue;
        }
        if arg == "-d" {
            if let Some(dir) = args.get(i + 1) {
                if !Path::new(dir).exists() {
                    return Err(format!("\"{}\" does not exist", dir.as_str()));
                }
                root = dir;
                skip_next = true;
            }
        } else {
            filters.push(arg)
        }
    }

    let now = Instant::now();

    let mut entries: Vec<String> = Vec::with_capacity(100);
    let has_filters = !filters.is_empty();

    if has_filters {
        trace!("Applying filters: {:?}", filters);
    }

    trace!("Scanning directory \"{}\"", root);

    let mut directory_walker = DirectoryWalker::new(PathBuf::from(root), |name| {
        name != "node_modules" || !name.starts_with('.')
    });
    directory_walker.set_recursive(true);

    while let Some((entry, _)) = directory_walker.walk().await.map_err(|e| e.to_string())? {
        if let Some(name) = entry
            .file_name()
            .map(|name| name.to_string_lossy().to_string())
        {
            for ext in JS_EXTENSIONS {
                let ext_name = format!(".test{}", ext);
                let ext_name = ext_name.as_str();
                if name.ends_with(ext_name)
                    && (!has_filters || filters.iter().any(|&f| name.contains(f)))
                {
                    entries.push(entry.to_string_lossy().to_string());
                }
            }
        };
    }

    trace!("Found tests in {}ms", now.elapsed().as_millis());

    Vm::run_and_handle_exceptions(ctx, |ctx| {
        ctx.globals().set("__testEntries", entries)?;
        Module::import(&ctx, "@llrt/test")?;

        Ok(())
    })
    .await;
    Ok(())
}<|MERGE_RESOLUTION|>--- conflicted
+++ resolved
@@ -16,14 +16,7 @@
 mod json;
 mod minimal_tracer;
 mod number;
-<<<<<<< HEAD
-=======
-mod os;
-mod path;
-mod performance;
-mod process;
 mod runtime_client;
->>>>>>> 6296878e
 mod security;
 mod stream;
 mod test_utils;
