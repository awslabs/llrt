// Copyright Amazon.com, Inc. or its affiliates. All Rights Reserved.
// SPDX-License-Identifier: Apache-2.0
use bytes::Bytes;
use http_body_util::Full;
use hyper::{Request, Uri};

use rquickjs::{
    atom::PredefinedAtom,
    function::{Opt, This},
    prelude::{Async, Func},
    Coerced, Ctx, Exception, FromJs, Function, Object, Result, Value,
};

use std::time::Instant;

use crate::{
    environment,
    http::headers::Headers,
    net::HTTP_CLIENT,
    security::{ensure_url_access, HTTP_DENY_LIST},
    utils::{object::get_bytes, result::ResultExt},
};
use crate::{security::HTTP_ALLOW_LIST, VERSION};

use super::response::Response;

pub(crate) fn init(ctx: &Ctx<'_>, globals: &Object) -> Result<()> {
    if let Some(Err(err)) = &*HTTP_ALLOW_LIST {
        return Err(Exception::throw_reference(
            ctx,
            &format!(
                r#""{}" env contains an invalid URI: {}"#,
                environment::ENV_LLRT_NET_ALLOW,
                &err.to_string()
            ),
        ));
    }

    if let Some(Err(err)) = &*HTTP_DENY_LIST {
        return Err(Exception::throw_reference(
            ctx,
            &format!(
                r#""{}" env contains an invalid URI: {}"#,
                environment::ENV_LLRT_NET_ALLOW,
                &err.to_string()
            ),
        ));
    }

    //init eagerly
    let client = &*HTTP_CLIENT;

    globals.set(
        "fetch",
        Func::from(Async(move |ctx, resource, args| {
            let start = Instant::now();
<<<<<<< HEAD
            let FetchArgs(ctx, resource, args) = FetchArgs(ctx, resource, args);
=======
            let client = client.clone();
>>>>>>> 23b93ced

            let options = get_fetch_options(&ctx, resource, args);

            async move {
                let options = options?;

                let uri: Uri = options.url.parse().or_throw(&ctx)?;
                let method_string = options.method.to_string();
                let method = options.method;

                ensure_url_access(&ctx, &uri)?;

                let mut req = Request::builder()
                    .method(method)
                    .uri(uri)
                    .header("user-agent", format!("llrt {}", VERSION))
                    .header("accept", "*/*");

                if let Some(headers) = options.headers {
                    for (key, value) in headers.iter() {
                        req = req.header(key, value)
                    }
                }

                let req = req.body(options.body).or_throw(&ctx)?;
                let res = client.request(req).await.or_throw(&ctx)?; //TODO return ErrorObject

                Response::from_incoming(ctx, res, method_string, options.url, start)
            }
        })),
    )?;
    Ok(())
}

struct FetchOptions {
    method: hyper::Method,
    url: String,
    headers: Option<Headers>,
    body: Full<Bytes>,
}

fn get_fetch_options<'js>(
    ctx: &Ctx<'js>,
    resource: Value<'js>,
    opts: Opt<Value<'js>>,
) -> Result<FetchOptions> {
    let mut url = None;
    let mut resource_opts = None;
    let mut arg_opts = None;
    let mut headers = None;
    let mut method = None;
    let mut body = None;
    if let Some(obj) = resource.as_object() {
        let obj = obj.clone();
        if obj.instance_of::<crate::http::Request>() {
            resource_opts = Some(obj);
        } else if let Some(to_string) = obj.get::<_, Option<Function>>(PredefinedAtom::ToString)? {
            url = Some(to_string.call::<_, String>((This(obj),))?);
        } else {
            resource_opts = Some(obj);
        }
    } else {
        url = Some(resource.get::<Coerced<String>>()?.to_string());
    }

    if let Some(options) = opts.0 {
        arg_opts = options.into_object();
    }

    if resource_opts.is_some() || arg_opts.is_some() {
        if let Some(method_opt) = get_option::<String>("method", &arg_opts, &resource_opts)? {
            method = Some(match method_opt.as_str() {
                "GET" => Ok(hyper::Method::GET),
                "POST" => Ok(hyper::Method::POST),
                "PUT" => Ok(hyper::Method::PUT),
                "CONNECT" => Ok(hyper::Method::CONNECT),
                "HEAD" => Ok(hyper::Method::HEAD),
                "PATCH" => Ok(hyper::Method::PATCH),
                "DELETE" => Ok(hyper::Method::DELETE),
                _ => Err(Exception::throw_type(
                    ctx,
                    &format!("Invalid HTTP method: {}", method_opt),
                )),
            }?);
        }

        if let Some(body_opt) = get_option::<Value>("body", &arg_opts, &resource_opts)? {
            let bytes = get_bytes(ctx, body_opt)?;
            body = Some(Full::from(bytes));
        }

        if let Some(url_opt) = get_option::<String>("url", &arg_opts, &resource_opts)? {
            url = Some(url_opt);
        }

        if let Some(headers_op) = get_option::<Value>("headers", &arg_opts, &resource_opts)? {
            headers = Some(Headers::from_value(ctx, headers_op)?);
        }
    }

    let url = match url {
        Some(url) => url,
        None => return Err(Exception::throw_reference(ctx, "Missing required url")),
    };

    Ok(FetchOptions {
        method: method.unwrap_or_default(),
        url,
        headers,
        body: body.unwrap_or_default(),
    })
}

fn get_option<'js, V: FromJs<'js> + Sized>(
    arg: &str,
    a: &Option<Object<'js>>,
    b: &Option<Object<'js>>,
) -> Result<Option<V>> {
    if let Some(opt) = a {
        if let Some(value) = opt.get::<_, Option<V>>(arg)? {
            return Ok(Some(value));
        }
    }

    if let Some(opt) = b {
        if let Some(value) = opt.get::<_, Option<V>>(arg)? {
            return Ok(Some(value));
        }
    }

    Ok(None)
}<|MERGE_RESOLUTION|>--- conflicted
+++ resolved
@@ -54,12 +54,6 @@
         "fetch",
         Func::from(Async(move |ctx, resource, args| {
             let start = Instant::now();
-<<<<<<< HEAD
-            let FetchArgs(ctx, resource, args) = FetchArgs(ctx, resource, args);
-=======
-            let client = client.clone();
->>>>>>> 23b93ced
-
             let options = get_fetch_options(&ctx, resource, args);
 
             async move {
