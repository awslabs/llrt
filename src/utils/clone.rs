--- conflicted
+++ resolved
@@ -409,14 +409,8 @@
 
     #[tokio::test]
     async fn clone() {
-<<<<<<< HEAD
-        with_runtime(|ctx| {
-            crate::modules::buffer::init(&ctx)?;
-=======
         with_js_runtime(|ctx| {
             crate::buffer::init(&ctx)?;
->>>>>>> 6296878e
-
             let value: Object = ctx.eval(
                 r#"
 const a = {
