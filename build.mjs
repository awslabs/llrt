import * as esbuild from "esbuild";
import fs from "fs/promises";
import { createRequire } from "module";
import path from "path";

const require = createRequire(import.meta.url);

process.env.NODE_PATH = ".";

const TMP_DIR = `.tmp-llrt-aws-sdk`;
const SRC_DIR = path.join("src", "js");
const TESTS_DIR = "tests";
const OUT_DIR = "bundle";
const SHIMS = new Map();

async function readFilesRecursive(dir, filePredicate) {
  const dirents = await fs.readdir(dir, { withFileTypes: true });
  const files = await Promise.all(
    dirents.map((dirent) => {
      const filePath = path.join(dir, dirent.name);

      if (dirent.isDirectory()) {
        return readFilesRecursive(filePath, filePredicate);
      } else {
        return filePredicate(filePath) ? filePath : [];
      }
    })
  );
  return Array.prototype.concat(...files);
}

const TEST_FILES = await readFilesRecursive(
  TESTS_DIR,
  (filePath) => filePath.endsWith(".test.ts") || filePath.endsWith(".spec.ts")
);
const AWS_JSON_SHARED_COMMAND_REGEX =
  /{\s*const\s*headers\s*=\s*sharedHeaders\(("\w+")\);\s*let body;\s*body\s*=\s*JSON.stringify\(_json\(input\)\);\s*return buildHttpRpcRequest\(context,\s*headers,\s*"\/",\s*undefined,\s*body\);\s*}/gm;
const AWS_JSON_SHARED_COMMAND_REGEX2 =
  /{\s*const\s*headers\s*=\s*sharedHeaders\(("\w+")\);\s*let body;\s*body\s*=\s*JSON.stringify\((\w+)\(input,\s*context\)\);\s*return buildHttpRpcRequest\(context,\s*headers,\s*"\/",\s*undefined,\s*body\);\s*}/gm;
const MINIFY_JS = process.env.JS_MINIFY !== "0";
const SDK_UTILS_PACKAGE = "sdk-utils";
const ENTRYPOINTS = ["@llrt/std", "stream", "@llrt/runtime", "@llrt/test"];

const ES_BUILD_OPTIONS = {
  splitting: MINIFY_JS,
  minify: MINIFY_JS,
  sourcemap: true,
  target: "es2020",
  outdir: OUT_DIR,
  bundle: true,
  logLevel: "info",
  platform: "browser",
  format: "esm",
  external: [
    "console",
    "node:console",
    "crypto",
    "uuid",
    "hex",
    "os",
    "fs",
    "child_process",
    "process",
    "timers",
    "stream",
    "path",
    "events",
    "buffer",
    "xml",
    "net",
<<<<<<< HEAD
    "navigator",
=======
    "url"
>>>>>>> 3a00b106
  ],
};

const SDK_DATA = {
  "client-dynamodb": ["DynamoDB", "dynamodb"],
  "lib-dynamodb": ["DynamoDBDocument", "dynamodb"],
  "client-kms": ["KMS", "kms"],
  "client-lambda": ["Lambda", "lambda"],
  "client-s3": ["S3", "s3"],
  "client-secrets-manager": ["SecretsManager", "secretsmanager"],
  "client-ses": ["SES", "email"],
  "client-sns": ["SNS", "sns"],
  "client-sqs": ["SQS", "sqs"],
  "client-sts": ["STS", "sts"],
  "client-ssm": ["SSM", "ssm"],
  "client-cloudwatch-logs": ["CloudWatchLogs", "logs"],
  "client-cloudwatch-events": ["CloudWatchEvents", "events"],
  "client-eventbridge": ["EventBridge", "events"],
  "client-sfn": ["SFN", "states"],
  "client-xray": ["XRay", "xray"],
  "client-cognito-identity": ["CognitoIdentity", "cognito-idp"],
};

const ADDITIONAL_PACKAGES = [
  "@aws-sdk/util-dynamodb",
  "@aws-sdk/credential-providers",
  "@aws-sdk/s3-request-presigner",
  "@smithy/config-resolver",
  "@smithy/core",
  "@smithy/eventstream-codec",
  "@smithy/eventstream-serde-browser",
  "@smithy/eventstream-serde-config-resolver",
  "@smithy/eventstream-serde-universal",
  "@smithy/fetch-http-handler",
  "@smithy/invalid-dependency",
  "@smithy/is-array-buffer",
  "@smithy/middleware-content-length",
  "@smithy/middleware-endpoint",
  "@smithy/middleware-retry",
  "@smithy/middleware-serde",
  "@smithy/middleware-stack",
  "@smithy/property-provider",
  "@smithy/protocol-http",
  "@smithy/querystring-builder",
  "@smithy/querystring-parser",
  "@smithy/service-error-classification",
  "@smithy/signature-v4",
  "@smithy/smithy-client",
  "@smithy/types",
  "@smithy/url-parser",
  "@smithy/util-base64",
  "@smithy/util-body-length-browser",
  "@smithy/util-config-provider",
  "@smithy/util-defaults-mode-browser",
  "@smithy/util-endpoints",
  "@smithy/util-hex-encoding",
  "@smithy/util-middleware",
  "@smithy/util-retry",
  "@smithy/util-stream",
  "@smithy/util-uri-escape",
  "@smithy/util-utf8",
  "@smithy/util-waiter",
];

const SERVICE_ENDPOINT_BY_PACKAGE = {};
const CLIENTS_BY_SDK = {};
const SDKS_BY_SDK_PACKAGES = {};
const SDK_PACKAGES = [...ADDITIONAL_PACKAGES];

Object.keys(SDK_DATA).forEach((sdk) => {
  const [clientName, serviceEndpoint] = SDK_DATA[sdk] || [];
  const sdkPackage = `@aws-sdk/${sdk}`;
  SDK_PACKAGES.push(sdkPackage);
  SDKS_BY_SDK_PACKAGES[sdkPackage] = sdk;
  SERVICE_ENDPOINT_BY_PACKAGE[sdk] = serviceEndpoint;
  CLIENTS_BY_SDK[sdk] = clientName;
});

function runtimeConfigWrapper(config) {
  if (!config.credentials) {
    config.credentials = {
      accessKeyId: process.env.AWS_ACCESS_KEY_ID,
      secretAccessKey: process.env.AWS_SECRET_ACCESS_KEY,
      sessionToken: process.env.AWS_SESSION_TOKEN,
    };
  }
  if (!config.region) {
    config.region = process.env.AWS_REGION;
  }
  return getRuntimeConfig(config);
}

const awsJsonSharedCommand = (name, input, context, request) => {
  const headers = sharedHeaders(name);
  const body = JSON.stringify(request ? request(input, context) : _json(input));
  return buildHttpRpcRequest(context, headers, "/", undefined, body);
};

function defaultEndpointResolver(endpointParams, context = {}) {
  const paramsKey = calculateEndpointCacheKey(endpointParams);
  let endpoint = ENDPOINT_CACHE[paramsKey];
  if (!endpoint) {
    endpoint = resolveEndpoint(ruleSet, {
      endpointParams,
      logger: context.logger,
      serviceName,
    });
    ENDPOINT_CACHE[paramsKey] = endpoint;
  }

  if (serviceName === "s3") {
    const { hostname, protocol, pathname, search } = endpoint.url;
    const [bucket, host] = hostname.split(".s3.");
    if (host) {
      const newHref = `${protocol}//s3.${host}/${bucket}${pathname}${
        search ? `?${search}` : ""
      }`;
      endpoint.url.href = newHref;
    }
  }

  return endpoint;
}

const WRAPPERS = [
  {
    name: "getRuntimeConfig",
    filter: /runtimeConfig\.shared\.js$/,
    wrapper: runtimeConfigWrapper,
  },
];

function executeClientCommand(command, optionsOrCb, cb) {
  if (typeof optionsOrCb === "function") {
    this.send(command, optionsOrCb);
  } else if (typeof cb === "function") {
    if (typeof optionsOrCb !== "object")
      throw new Error(`Expect http options but get ${typeof optionsOrCb}`);
    this.send(command, optionsOrCb || {}, cb);
  } else {
    return this.send(command, optionsOrCb);
  }
}

const ENDPOINT_CACHE_KEY_LOOKUP = {
  Bucket: "b",
  ForcePathStyle: "f",
  UseArnRegion: "n",
  DisableMultiRegionAccessPoints: "m",
  Accelerate: "a",
  UseGlobalEndpoint: "g",
  UseFIPS: "i",
  Endpoint: "e",
  Region: "r",
  UseDualStack: "d",
};
const ENDPOINT_CACHE_KEY_LOOKUP_NAME = Object.keys({
  ENDPOINT_CACHE_KEY_LOOKUP,
})[0];

function calculateEndpointCacheKey(obj) {
  let str = "";
  for (const key in obj) {
    if (obj[key] === true) {
      str += ENDPOINT_CACHE_KEY_LOOKUP[key];
    } else if (typeof obj[key] === "string") {
      str += obj[key];
    }
  }
  return str;
}

function codeToRegex(fn, includeSignature = false) {
  return new RegExp(
    fn
      .toString()
      .split("\n")
      .reduce((acc, line, index, array) => {
        if (includeSignature || (index > 0 && index < array.length - 1)) {
          acc.push(line.trim());
        }
        return acc;
      }, [])
      .join("\n")
      .replace(/\s+/g, "\\s*")
      .replace(/\(/g, "\\(")
      .replace(/\)/g, "\\)")
      .replace(/\./g, "\\.")
      .replace(/\?,/g, "\\?")
      .replace(/\,/g, ",?")
      .replace(/\$/g, "\\$")
      .replace(/\{/g, "\\s*{")
      .replace(/\}/g, "}\\s*")
      .replace(/\|/g, "\\|"),
    "g"
  );
}

const AWS_SDK_PLUGIN = {
  name: "aws-sdk-plugin",
  setup(build) {
    const tslib = require.resolve("tslib/tslib.es6.js");

    const executeClientCommandRegex = codeToRegex(executeClientCommand);

    build.onResolve({ filter: /^tslib$/ }, () => {
      return { path: tslib };
    });

    //load replace shims
    for (const [filter, contents] of SHIMS) {
      build.onLoad({ filter }, () => ({
        contents,
      }));
    }

    for (const sdk in CLIENTS_BY_SDK) {
      const clientClass = CLIENTS_BY_SDK[sdk];

      build.onLoad(
        { filter: new RegExp(`@aws-sdk\\/${sdk}\\/dist-es/${clientClass}.js`) },
        async ({ path: filePath }) => {
          const source = (await fs.readFile(filePath)).toString();
          const name = path.parse(filePath).name;

          console.log("Optimized:", name);

          let contents = `import { ${executeClientCommand.name} } from "${SDK_UTILS_PACKAGE}"\n`;
          contents += source.replace(
            executeClientCommandRegex,
            `return ${executeClientCommand.name}.call(this, command, optionsOrCb, cb)`
          );

          return {
            contents,
          };
        }
      );
    }

    build.onLoad(
      { filter: /protocols\/Aws_json1_1\.js$/ },
      async ({ path: filePath }) => {
        const name = path.parse(filePath).name;

        let source = (await fs.readFile(filePath)).toString();

        const sourceLength = source.length;

        source = source.replace(
          AWS_JSON_SHARED_COMMAND_REGEX,
          (_, name) => `${awsJsonSharedCommand.name}(${name}, input, context)`
        );

        source = source.replace(
          AWS_JSON_SHARED_COMMAND_REGEX2,
          (_, name, request) =>
            `${awsJsonSharedCommand.name}(${name}, input, context, ${request})`
        );

        if (sourceLength === source.length) {
          throw new Error(`Failed to optimize: ${name}`);
        }

        console.log("Optimized:", name);

        source = `const ${
          awsJsonSharedCommand.name
        } = ${awsJsonSharedCommand.toString()}\n\n${source}`;

        return {
          contents: source,
        };
      }
    );

    build.onResolve({ filter: /^sdk-utils$/ }, (args) => ({
      path: args.path,
      namespace: "sdk-utils-ns",
    }));

    build.onLoad({ filter: /.*/, namespace: "sdk-utils-ns" }, (args) => {
      let contents = "";

      contents += `import { Command as $Command } from "@smithy/smithy-client";\n`;
      contents += `import { getEndpointPlugin } from "@smithy/middleware-endpoint";\n`;
      contents += `import { getSerdePlugin } from "@smithy/middleware-serde";\n`;
      contents += `import { SMITHY_CONTEXT_KEY } from "@smithy/types";\n`;
      contents += `export ${executeClientCommand.toString()}\n`;
      contents += `const ${ENDPOINT_CACHE_KEY_LOOKUP_NAME} = ${JSON.stringify(
        ENDPOINT_CACHE_KEY_LOOKUP
      )};\n`;
      contents += `export const cloneModel = (obj) => ({...obj})\n`;
      contents += `export ${calculateEndpointCacheKey.toString()}\n`;

      return {
        contents,
        resolveDir: path.dirname(args.path),
      };
    });

    build.onLoad(
      { filter: /endpoint\/endpointResolver\.js$/ },
      async ({ path: filePath }) => {
        let source = (await fs.readFile(filePath)).toString();
        source = source.replace(
          /export const defaultEndpointResolver =.*?};/s,
          ""
        );
        let contents = `import { ${calculateEndpointCacheKey.name} } from "${SDK_UTILS_PACKAGE}"\n`;
        contents += source;
        const serviceName = path
          .resolve(filePath, "../../../")
          .split("/")
          .pop()
          .substring("client-".length);
        contents += `const serviceName = "${serviceName}";\n`;
        contents += `const ENDPOINT_CACHE = {};\n`;
        contents += `export ${defaultEndpointResolver.toString()}`;

        return {
          contents,
        };
      }
    );

    for (const { filter, wrapper, name } of WRAPPERS) {
      build.onLoad({ filter }, async ({ path }) => {
        let source = (await fs.readFile(path)).toString();
        let replaced = false;
        let contents = "";
        source = source.replace(
          RegExp(`export\\s*(const\\s*${name})`),
          (_, replacement) => {
            replaced = true;
            return replacement;
          }
        );
        if (!replaced) {
          contents += source;
        } else {
          const wrapperName = `${name}Wrapper`;
          contents += `${source}\n`;
          contents += `const ${wrapperName} = ${wrapper.toString()}\n`;
          contents += `export {${wrapperName} as ${name}}`;
        }

        return {
          contents,
        };
      });
    }

    build.onLoad({ filter: /package\.json$/ }, async ({ path }) => {
      let packageJson = JSON.parse(await fs.readFile(path));
      let { version } = packageJson;
      const data = {
        version,
      };
      return {
        contents: `export default ${JSON.stringify(data)}`,
      };
    });
  },
};

function esbuildShimPlugin(shims) {
  return {
    name: "esbuild-shim",
    setup(build) {
      shims.forEach(([filter, value], index) => {
        build.onResolve(
          {
            filter,
          },
          (args) => ({
            path: args.path,
            namespace: `esbuild-shim-${index}-ns`,
          })
        );
        build.onLoad(
          { filter: /.*/, namespace: `esbuild-shim-${index}-ns` },
          () => {
            const contents = value || "export default {}";
            return {
              contents,
            };
          }
        );
      });
    },
  };
}

const requireProcessPlugin = {
  name: "require-process",
  setup(build) {
    build.onResolve({ filter: /^process\/$/ }, () => {
      return { path: "process", external: true };
    });
  },
};

async function rmTmpDir() {
  await fs.rm(TMP_DIR, {
    recursive: true,
    force: true,
  });
}

async function createOutputDirectories() {
  await fs.rm(OUT_DIR, { recursive: true, force: true });
  await fs.mkdir(OUT_DIR, { recursive: true });
  await rmTmpDir();
  await fs.mkdir(TMP_DIR, { recursive: true });
}

async function loadShims() {
  const loadShim = async (filter, filename) => {
    const bytes = await fs.readFile(path.join("shims", filename));
    SHIMS.set(filter, bytes.toString());
  };

  await Promise.all([
    loadShim(/@smithy\/util-hex-encoding/, "util-hex-encoding.js"),
    loadShim(/@aws-sdk\/util-utf8-browser/, "util-utf8.js"),
    loadShim(/@smithy\/util-base64/, "util-base64.js"),
    loadShim(/@aws-crypto/, "aws-crypto.js"),
    loadShim(/mnemonist\/lru-cache\.js/, "lru-cache.js"),
    loadShim(/sdk-stream-mixin.browser\.js/, "sdk-stream-mixin.js"),
    loadShim(/collect-stream-body\.js/, "collect-stream-body.js"),
    loadShim(/stream-collector\.js/, "stream-collector.js"),
  ]);
}

const PACKAGE_NAME_CACHE = {};
async function findPackageName(filePath) {
  const firstDir = path.dirname(filePath);

  if (PACKAGE_NAME_CACHE[firstDir]) {
    return PACKAGE_NAME_CACHE[firstDir];
  }

  let currentDir = firstDir;
  while (true) {
    const packageJsonPath = path.join(currentDir, "package.json");

    const packageJsonExists = await fs
      .access(packageJsonPath)
      .then(() => true)
      .catch(() => false);

    if (packageJsonExists) {
      const packageJsonContent = await fs.readFile(packageJsonPath, "utf8");
      const packageJson = JSON.parse(packageJsonContent);

      if (packageJson && packageJson.name) {
        PACKAGE_NAME_CACHE[firstDir] = packageJson.name;
        return packageJson.name;
      }
    }

    const parentDir = path.dirname(currentDir);
    if (parentDir === currentDir) {
      return null;
    }

    currentDir = parentDir;
  }
}

async function buildLibrary() {
  const defaultLibEsBuildOption = {
    chunkNames: "llrt-[name]-runtime-[hash]",
    ...ES_BUILD_OPTIONS,
    splitting: false,
    keepNames: true,
    nodePaths: ["."],
  };

  // Build lib
  const entryPoints = {};
  ENTRYPOINTS.forEach((entry) => {
    entryPoints[entry] = path.join(SRC_DIR, entry);
  });
  await esbuild.build({
    ...defaultLibEsBuildOption,
    entryPoints,
    plugins: [requireProcessPlugin],
  });

  // Build tests
  const testEntryPoints = TEST_FILES.reduce((acc, entry) => {
    const { name, dir } = path.parse(entry);
    const parentDir = path.basename(dir);
    acc[path.join("__tests__", parentDir, name)] = entry;
    return acc;
  }, {});

  await esbuild.build({
    ...defaultLibEsBuildOption,
    entryPoints: testEntryPoints,
    external: [...ES_BUILD_OPTIONS.external, "@aws-sdk", "@smithy"],
  });
}

async function buildSdks() {
  const sdkEntryList = await Promise.all(
    SDK_PACKAGES.map(async (pkg) => {
      const packagePath = path.join(TMP_DIR, pkg);
      const sdk = SDKS_BY_SDK_PACKAGES[pkg];
      const sdkIndexFile = path.join(packagePath, "index.js");
      const serviceName = SERVICE_ENDPOINT_BY_PACKAGE[sdk];

      await fs.mkdir(packagePath, { recursive: true });

      let sdkContents = `export * from "${pkg}";`;
      if (serviceName) {
        sdkContents += `\nif(__bootstrap.addAwsSdkInitTask){\n   __bootstrap.addAwsSdkInitTask("${serviceName}");\n}`;
      }
      await fs.writeFile(sdkIndexFile, sdkContents);

      return [pkg, sdkIndexFile];
    })
  );

  const sdkEntryPoints = Object.fromEntries(sdkEntryList);

  await esbuild.build({
    entryPoints: sdkEntryPoints,
    plugins: [AWS_SDK_PLUGIN, esbuildShimPlugin([[/^bowser$/]])],
    alias: {
      "@aws-sdk/util-utf8": "@aws-sdk/util-utf8-browser",
      "fast-xml-parser": "xml",
      "@smithy/md5-js": "crypto",
    },
    chunkNames: "llrt-[name]-sdk-[hash]",
    metafile: true,
    ...ES_BUILD_OPTIONS,
  });

  //console.log(await esbuild.analyzeMetafile(result.metafile));
}

console.log("Building...");

await createOutputDirectories();
let error;
try {
  await loadShims();
  await buildLibrary();
  await buildSdks();
} catch (e) {
  error = e;
}

await rmTmpDir();

if (error) {
  throw error;
}<|MERGE_RESOLUTION|>--- conflicted
+++ resolved
@@ -68,11 +68,8 @@
     "buffer",
     "xml",
     "net",
-<<<<<<< HEAD
     "navigator",
-=======
-    "url"
->>>>>>> 3a00b106
+    "url",
   ],
 };
 
